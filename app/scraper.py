--- conflicted
+++ resolved
@@ -8,20 +8,17 @@
 import random
 import uuid
 from app.models import Sport, Player, Game, Projection
-<<<<<<< HEAD
-import threading
-from collections import deque
-from fake_useragent import UserAgent
-from requests.adapters import HTTPAdapter
-from urllib3.util.retry import Retry
-=======
 from pymongo import MongoClient
 from pymongo.collection import Collection
 from dotenv import load_dotenv
 import os
 
 load_dotenv()
->>>>>>> 7e4c16d6
+import threading
+from collections import deque
+from fake_useragent import UserAgent
+from requests.adapters import HTTPAdapter
+from urllib3.util.retry import Retry
 
 # Configure logging
 logging.basicConfig(
@@ -31,7 +28,7 @@
 )
 logger = logging.getLogger(__name__)
 
-<<<<<<< HEAD
+
 class RateLimiter:
     """Rate limiter using token bucket algorithm"""
     def __init__(self, rate: float, burst: int):
@@ -56,8 +53,6 @@
             else:
                 wait_time = (1 - self.tokens) / self.rate
                 return wait_time
-=======
->>>>>>> 7e4c16d6
 
 class PrizePicksScraper:
     """
@@ -166,7 +161,6 @@
         headers["Viewport-Height"] = str(viewport_height)
         
         self.session.headers.update(headers)
-<<<<<<< HEAD
     
     def _handle_rate_limit(self, response: requests.Response) -> float:
         """Handle rate limit response and return wait time"""
@@ -185,37 +179,6 @@
         
         logger.warning(f"Rate limited. Waiting {wait_time} seconds before retry")
         return wait_time
-=======
-        
-        # Initialize MongoDB connection
-        self.mongo_client = MongoClient(mongo_uri)
-        self.db = self.mongo_client[db_name]
-        self.sports_collection = self.db["sports"]
-        self.projections_collection = self.db["projections"]
-        self.players_collection = self.db["players"]
-        self.games_collection = self.db["games"]
-        
-        # Create indexes for faster queries
-        self._create_indexes()
-        
-        logger.info("Initialized PrizePicksScraper with MongoDB connection")
-    
-    def _create_indexes(self):
-        """Create MongoDB indexes for better query performance."""
-        # Index for projections
-        self.projections_collection.create_index([("sport_id", 1)])
-        self.projections_collection.create_index([("player_name", 1)])
-        self.projections_collection.create_index([("stat_type", 1)])
-        self.projections_collection.create_index([("last_updated", 1)])
-        
-        # Index for players
-        self.players_collection.create_index([("name", 1)])
-        self.players_collection.create_index([("sport_id", 1)])
-        
-        # Index for games
-        self.games_collection.create_index([("sport_id", 1)])
-        self.games_collection.create_index([("start_time", 1)])
->>>>>>> 7e4c16d6
     
     def _make_request(self, endpoint: str, params: Optional[Dict[str, Any]] = None) -> Dict[str, Any]:
         """
